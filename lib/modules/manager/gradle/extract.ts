import upath from 'upath';
import { logger } from '../../../logger';
import { getFileContentMap } from '../../../util/fs';
import { MavenDatasource } from '../../datasource/maven';
import type { ExtractConfig, PackageDependency, PackageFile } from '../types';
import { parseCatalog } from './extract/catalog';
import {
  isGcvLockFile,
  isGcvPropsFile,
  parseGcv,
  usesGcv,
} from './extract/consistent-versions-plugin';
import { parseGradle, parseProps } from './parser';
import type {
  GradleManagerData,
  PackageVariables,
  VariableRegistry,
} from './types';
import {
  getVars,
  isGradleScriptFile,
  isPropsFile,
  isTOMLFile,
  reorderFiles,
  toAbsolutePath,
} from './utils';

const datasource = MavenDatasource.id;

// Enables reverse sorting in generateBranchConfig()
//
// Required for grouped dependencies to be upgraded
// correctly in single branch.
//
// https://github.com/renovatebot/renovate/issues/8224
function elevateFileReplacePositionField(
  deps: PackageDependency<GradleManagerData>[]
): PackageDependency<GradleManagerData>[] {
  return deps.map((dep) => ({
    ...dep,
    fileReplacePosition: dep?.managerData?.fileReplacePosition,
  }));
}

export async function extractAllPackageFiles(
  config: ExtractConfig,
  packageFiles: string[]
): Promise<PackageFile[] | null> {
  const extractedDeps: PackageDependency<GradleManagerData>[] = [];
  const registry: VariableRegistry = {};
  const packageFilesByName: Record<string, PackageFile> = {};
  const registryUrls: string[] = [];
  const reorderedFiles = reorderFiles(packageFiles);
  const fileContents = await getFileContentMap(packageFiles, true);

  for (const packageFile of reorderedFiles) {
    packageFilesByName[packageFile] = {
      packageFile,
      datasource,
      deps: [],
    };

    try {
      // TODO #7154
      const content = fileContents[packageFile]!;
      const dir = upath.dirname(toAbsolutePath(packageFile));

      const updateVars = (newVars: PackageVariables): void => {
        const oldVars = registry[dir] || {};
        registry[dir] = { ...oldVars, ...newVars };
      };

      if (isPropsFile(packageFile)) {
        const { vars, deps } = parseProps(content, packageFile);
        updateVars(vars);
        extractedDeps.push(...deps);
      } else if (isTOMLFile(packageFile)) {
        const updatesFromCatalog = parseCatalog(packageFile, content);
        extractedDeps.push(...updatesFromCatalog);
<<<<<<< HEAD
      } else if (isGcvLockFile(packageFile)) {
        // Skip and do not trigger parsing, wait for VERSIONS_PROPS
      } else if (isGcvPropsFile(packageFile)) {
        if (usesGcv(packageFile, fileContents)) {
          const updatesFromGcv = parseGcv(packageFile, fileContents);
          extractedDeps.push(...updatesFromGcv);
        } // else skip silently since this is just a name collision
      } else {
=======
      } else if (isGradleScriptFile(packageFile)) {
>>>>>>> 07bb701a
        const vars = getVars(registry, dir);
        const {
          deps,
          urls,
          vars: gradleVars,
        } = parseGradle(content, vars, packageFile, fileContents);
        urls.forEach((url) => {
          if (!registryUrls.includes(url)) {
            registryUrls.push(url);
          }
        });
        registry[dir] = { ...registry[dir], ...gradleVars };
        updateVars(gradleVars);
        extractedDeps.push(...deps);
      }
    } catch (err) {
      logger.warn(
        { err, config, packageFile },
        `Failed to process Gradle file`
      );
    }
  }

  if (!extractedDeps.length) {
    return null;
  }

  elevateFileReplacePositionField(extractedDeps).forEach((dep) => {
    const key = dep.managerData?.packageFile;
    // istanbul ignore else
    if (key) {
      let pkgFile = packageFilesByName[key];
      // istanbul ignore if: won't happen if "apply from" processes only initially known files
      if (!pkgFile) {
        pkgFile = {
          packageFile: key,
          datasource,
          deps: [],
        } as PackageFile;
      }

      dep.registryUrls = [
        ...new Set([...registryUrls, ...(dep.registryUrls ?? [])]),
      ];

      if (!dep.depType) {
        dep.depType = key.startsWith('buildSrc')
          ? 'devDependencies'
          : 'dependencies';
      }

      const depAlreadyInPkgFile = pkgFile.deps.some(
        (item) =>
          item.depName === dep.depName &&
          item.managerData?.fileReplacePosition ===
            dep.managerData?.fileReplacePosition
      );
      if (!depAlreadyInPkgFile) {
        pkgFile.deps.push(dep);
      }

      packageFilesByName[key] = pkgFile;
    } else {
      logger.warn({ dep }, `Failed to process Gradle dependency`);
    }
  });

  const result = Object.values(packageFilesByName);
  return result;
}<|MERGE_RESOLUTION|>--- conflicted
+++ resolved
@@ -5,7 +5,6 @@
 import type { ExtractConfig, PackageDependency, PackageFile } from '../types';
 import { parseCatalog } from './extract/catalog';
 import {
-  isGcvLockFile,
   isGcvPropsFile,
   parseGcv,
   usesGcv,
@@ -77,18 +76,12 @@
       } else if (isTOMLFile(packageFile)) {
         const updatesFromCatalog = parseCatalog(packageFile, content);
         extractedDeps.push(...updatesFromCatalog);
-<<<<<<< HEAD
-      } else if (isGcvLockFile(packageFile)) {
-        // Skip and do not trigger parsing, wait for VERSIONS_PROPS
       } else if (isGcvPropsFile(packageFile)) {
         if (usesGcv(packageFile, fileContents)) {
           const updatesFromGcv = parseGcv(packageFile, fileContents);
           extractedDeps.push(...updatesFromGcv);
         } // else skip silently since this is just a name collision
-      } else {
-=======
       } else if (isGradleScriptFile(packageFile)) {
->>>>>>> 07bb701a
         const vars = getVars(registry, dir);
         const {
           deps,
